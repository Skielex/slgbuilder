--- conflicted
+++ resolved
@@ -99,16 +99,11 @@
         return [self.add_object(o) for o in graph_objects]
 
     def get_nodeids(self, graph_object):
-<<<<<<< HEAD
         nodeids = self.nodes[graph_object]
-=======
-        object_index = self.objects.index(graph_object)
-        nodeids = self.nodes[object_index]
->>>>>>> 63ee4187
         if np.isscalar(nodeids):
             nodeids = np.arange(nodeids, nodeids + graph_object.data.size).reshape(graph_object.data.shape)
             if self.cache_nodeids:
-                self.nodes[object_index] = nodeids
+                self.nodes[graph_object] = nodeids
             return nodeids
         else:
             # It is an array.
