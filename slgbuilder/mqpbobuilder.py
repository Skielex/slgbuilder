--- conflicted
+++ resolved
@@ -6,6 +6,7 @@
 
 
 class MQPBOBuilder(SLGBuilder):
+
     def __init__(
         self,
         estimated_nodes=0,
@@ -65,13 +66,8 @@
         # Add object to graph.
         object_id = len(self.objects)
 
-<<<<<<< HEAD
-        if self.jit_build:
+        if self.graph is None:
             first_id = (np.min(self.nodes[self.objects[-1]]) + self.objects[-1].data.size) if self.objects else 0
-=======
-        if self.graph is None:
-            first_id = (np.min(self.nodes[-1]) + self.objects[-1].data.size) if self.objects else 0
->>>>>>> 63ee4187
         else:
             first_id = self._add_nodes(graph_object)
 
