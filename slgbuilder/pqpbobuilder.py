import numpy as np
import shrdr

from .graphobject import GraphObject
from .slgbuilder import SLGBuilder


class PQPBOBuilder(SLGBuilder):
    def __init__(
        self,
        estimated_nodes=0,
        estimated_edges=0,
        expected_blocks=0,
        expect_nonsubmodular=True,
        capacity_type=np.int32,
        arc_index_type=np.uint32,
        node_index_type=np.uint32,
        jit_build=True,
        num_threads=-1,
    ):
        """TODO"""
        flow_type = np.int64 if np.issubdtype(capacity_type, np.integer) else np.float64
        self.num_threads = num_threads
        self.expected_blocks = expected_blocks
        self.expect_nonsubmodular = expect_nonsubmodular,
        super().__init__(
            estimated_nodes=estimated_nodes,
            estimated_edges=estimated_edges,
            flow_type=flow_type,
            capacity_type=capacity_type,
            arc_index_type=arc_index_type,
            node_index_type=node_index_type,
            jit_build=jit_build,
        )

    def _add_nodes(self, graph_object):
<<<<<<< HEAD
        return self.graph.add_node(graph_object.data.size, self.object_ids[graph_object])
=======
        if graph_object.block_ids is not None:
            if graph_object.data.shape != graph_object.block_ids.shape:
                raise ValueError('Shapes of object data %s and block_ids %s do not match.' %
                                 (graph_object.data.shape, graph_object.block_ids.shape))

            block_ids_flat = graph_object.block_ids.ravel()
            change_indices = np.nonzero(np.diff(block_ids_flat))[0]
            change_indices += 1
            change_indices = np.concatenate([[0], change_indices])
            change_counts = np.diff(change_indices)
            change_counts = np.concatenate([change_counts, [block_ids_flat.size - change_indices[-1]]])
            change_block_ids = block_ids_flat[change_indices]

            add_node_fn = np.vectorize(self.graph.add_node, otypes=[self.node_index_type])
            first_node_id = add_node_fn(change_counts, change_block_ids)[0]
        else:
            first_node_id = self.graph.add_node(graph_object.data.size, self.objects.index(graph_object))

        return first_node_id
>>>>>>> 63ee4187

    def _test_types_and_set_inf_cap(self):

        # Test if flow type is valid.
        shrdr.qpbo(
            capacity_type=self.capacity_type,
            arc_index_type=self.arc_index_type,
            node_index_type=self.node_index_type,
        )

        # Set infinite capacity value.
        self.inf_cap = self.INF_CAP_MAP.get(self.capacity_type.name, None)

        # Check if a value was found.
        if self.inf_cap is None:
            raise ValueError(
                f"Invalid capacity type '{self.capacity_type}'. Supported types are: {', '.join(self.INF_CAP_MAP)}")

    def create_graph_object(self):
        if self.expected_blocks == 0:
            object_max_block_ids = [np.max(go.block_ids) for go in self.objects if go.block_ids is not None]
            if object_max_block_ids and len(object_max_block_ids) != len(self.objects):
                raise ValueError(
                    "Some objects are missing block_ids. Either all graph objects should have block_ids set or none of them should."
                )
            self.expected_blocks = max(object_max_block_ids) + 1 if object_max_block_ids else len(self.objects)

        self.graph = shrdr.parallel_qpbo(
            self.estimated_nodes,
            self.estimated_edges,
            expect_nonsubmodular=self.expect_nonsubmodular,
            expected_blocks=self.expected_blocks,
            capacity_type=self.capacity_type,
            arc_index_type=self.arc_index_type,
            node_index_type=self.node_index_type,
        )

        if self.num_threads > 0:
            self.graph.set_num_threads(self.num_threads)

    def add_object(self, graph_object):
        if graph_object in self.object_ids:
            # If object is already added, return its id.
            return self.object_ids[graph_object]

        # Add object to graph.
        object_id = len(self.objects)

<<<<<<< HEAD
        if self.jit_build:
            first_id = (np.min(self.nodes[self.objects[-1]]) + self.objects[-1].data.size) if self.objects else 0
=======
        if self.graph is None:
            first_id = (np.min(self.nodes[-1]) + self.objects[-1].data.size) if self.objects else 0
>>>>>>> 63ee4187
        else:
            first_id = self._add_nodes(graph_object)

        self.objects.append(graph_object)
        self.object_ids[graph_object] = object_id
        self.nodes[graph_object] = first_id

        return object_id

    def add_unary_terms(self, i, e0, e1):
        i, e0, e1 = self.broadcast_terms([i], [e0, e1])

        if self.graph is None:
            self.unary_nodes.append(i)
            self.unary_e0.append(e0)
            self.unary_e1.append(e1)
        else:
            i = np.ascontiguousarray(i)
            e0 = np.ascontiguousarray(e0)
            e1 = np.ascontiguousarray(e1)
            self.graph.add_unary_terms(i, e0, e1)

    def add_pairwise_terms(self, i, j, e00, e01, e10, e11):
        i, j, e00, e01, e10, e11 = self.broadcast_terms([i, j], [e00, e01, e10, e11])

        if self.graph is None:
            self.pairwise_from.append(i)
            self.pairwise_to.append(j)
            self.pairwise_e00.append(e00)
            self.pairwise_e01.append(e01)
            self.pairwise_e10.append(e10)
            self.pairwise_e11.append(e11)
        else:
            i = np.ascontiguousarray(i)
            j = np.ascontiguousarray(j)
            e00 = np.ascontiguousarray(e00)
            e01 = np.ascontiguousarray(e01)
            e10 = np.ascontiguousarray(e10)
            e11 = np.ascontiguousarray(e11)
            self.graph.add_pairwise_terms(i, j, e00, e01, e10, e11)

    def get_labels(self, i):
        if isinstance(i, GraphObject):
            return self.get_labels(self.get_nodeids(i))
        return np.vectorize(self.graph.get_label, otypes=[np.int8])(i)

    def solve(self, compute_weak_persistencies=True):
        self.build_graph()
        self.graph.solve()
        self.solved = True
        if compute_weak_persistencies:
            self.graph.compute_weak_persistencies()
        return self.graph.get_flow()<|MERGE_RESOLUTION|>--- conflicted
+++ resolved
@@ -6,6 +6,7 @@
 
 
 class PQPBOBuilder(SLGBuilder):
+
     def __init__(
         self,
         estimated_nodes=0,
@@ -34,9 +35,6 @@
         )
 
     def _add_nodes(self, graph_object):
-<<<<<<< HEAD
-        return self.graph.add_node(graph_object.data.size, self.object_ids[graph_object])
-=======
         if graph_object.block_ids is not None:
             if graph_object.data.shape != graph_object.block_ids.shape:
                 raise ValueError('Shapes of object data %s and block_ids %s do not match.' %
@@ -53,10 +51,9 @@
             add_node_fn = np.vectorize(self.graph.add_node, otypes=[self.node_index_type])
             first_node_id = add_node_fn(change_counts, change_block_ids)[0]
         else:
-            first_node_id = self.graph.add_node(graph_object.data.size, self.objects.index(graph_object))
+            first_node_id = self.graph.add_node(graph_object.data.size, self.object_ids[graph_object])
 
         return first_node_id
->>>>>>> 63ee4187
 
     def _test_types_and_set_inf_cap(self):
 
@@ -105,13 +102,8 @@
         # Add object to graph.
         object_id = len(self.objects)
 
-<<<<<<< HEAD
-        if self.jit_build:
+        if self.graph is None:
             first_id = (np.min(self.nodes[self.objects[-1]]) + self.objects[-1].data.size) if self.objects else 0
-=======
-        if self.graph is None:
-            first_id = (np.min(self.nodes[-1]) + self.objects[-1].data.size) if self.objects else 0
->>>>>>> 63ee4187
         else:
             first_id = self._add_nodes(graph_object)
 
